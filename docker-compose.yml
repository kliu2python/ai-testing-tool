--- conflicted
+++ resolved
@@ -13,13 +13,8 @@
       BACKEND_LOG_LEVEL: ${BACKEND_LOG_LEVEL:-INFO}
       BACKEND_LOG_FILE: /logs/backend.log
     volumes:
-<<<<<<< HEAD
       - /home/fortinet/app_db:/data
       - /home/fortinet/app_reports:/app/reports
-=======
-      - ~/app_db:/data
-      - backend-logs:/logs
->>>>>>> 3729c0ef
     depends_on:
       - redis
 
@@ -33,13 +28,8 @@
       BACKEND_LOG_LEVEL: ${BACKEND_LOG_LEVEL:-INFO}
       BACKEND_LOG_FILE: /logs/backend.log
     volumes:
-<<<<<<< HEAD
       - /home/fortinet/app_db:/data
       - /home/fortinet/app_reports:/app/reports
-=======
-      - ~/app_db:/data
-      - backend-logs:/logs
->>>>>>> 3729c0ef
     depends_on:
       - redis
 
